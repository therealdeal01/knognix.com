const { GoogleGenerativeAI } = require('@google/generative-ai');
<<<<<<< HEAD
const { PDFDocument } = require('pdf-lib');
const sharp = require('sharp');

// --- Helper function for exponential backoff ---
function sleep(ms) {
    return new Promise(resolve => setTimeout(resolve, ms));
}
=======
const fs = require('fs');
const path = require('path');
const { PDFDocument } = require('pdf-lib');
const sharp = require('sharp');
const { Parser } = require('json2csv');
const ExcelJS = require('exceljs');
const { google } = require('googleapis');
>>>>>>> 9b5f4d53

module.exports = async (req, res) => {
  // CORS and method checks (same as before)
  // ...

  try {
    // Parse JSON body expecting array of PDFs
    let rawBody = '';
    for await (const chunk of req) rawBody += chunk;
    const parsedBody = JSON.parse(rawBody);
    const files = parsedBody.files; // expecting: [{ imageData, mimeType }, ...]

<<<<<<< HEAD
    // Get the array of files from the request body
    const { files } = request.body;
    
    // Validate the request body
    if (!files || !Array.isArray(files) || files.length === 0) {
      return response.status(400).json({ error: 'Missing or invalid file array in request body.' });
=======
    if (!Array.isArray(files) || files.length === 0) {
      return res.status(400).json({ error: 'No files provided or invalid format.' });
>>>>>>> 9b5f4d53
    }

    const apiKey = process.env.GEMINI_API_KEY;
    if (!apiKey) return res.status(500).json({ error: 'API key missing.' });

    const genAI = new GoogleGenerativeAI(apiKey);
    const model = genAI.getGenerativeModel({ model: 'gemini-1.5-flash' });

    const prompt = `You are an expert invoice data extraction system. Analyze this invoice image and extract the following information in JSON format:

{
  "invoiceNumber": "string | null",
  "vendorName": "string | null",
  "invoiceDate": "YYYY-MM-DD | null",
  "dueDate": "YYYY-MM-DD | null",
  "totalAmount": "number | null",
  "currency": "string | null",
  "lineItems": [
    {
      "product": "string | null",
      "quantity": "number | null",
      "unitPrice": "number | null",
      "totalPrice": "number | null"
    }
  ]
}

Important rules:
1. Return ONLY valid JSON, with no additional text or markdown formatting.
2. If a field is not found, use null for strings and numbers.
3. Parse all monetary values as numbers.
4. Ensure dates are in YYYY-MM-DD format.
5. Extract only the invoice details, nothing else.`;
<<<<<<< HEAD
    
    const extractedInvoices = [];

    // Process all files in parallel
    await Promise.all(files.map(async ({ imageData, mimeType }) => {
      let imagePart;
      
      try {
        if (mimeType.startsWith('image/')) {
          // Process JPG/PNG files directly
          imagePart = {
            inlineData: {
              data: imageData,
              mimeType: mimeType
            }
          };
        } else if (mimeType === 'application/pdf') {
          // Convert the first page of the PDF to a PNG image
          const pdfBytes = Buffer.from(imageData, 'base64');
          const pdfDoc = await PDFDocument.load(pdfBytes);
          
          if (pdfDoc.getPageCount() === 0) {
              throw new Error('PDF document has no pages.');
          }
          
          // Note: pdf-lib itself doesn't render to an image. The sharp library
          // cannot directly process a single-page PDF buffer created by pdf-lib.
          // This part of the code would need a more complex solution involving
          // a PDF rendering library like 'node-canvas' or a different approach
          // to be fully functional. For this reason, this PDF conversion logic
          // is a simplified placeholder.
          // The AI model can often process PDFs directly, so we'll pass the PDF data.
          imagePart = {
            inlineData: {
              data: imageData,
              mimeType: mimeType
            }
          };
          
          // Fallback to simpler PDF conversion if direct processing fails.
          // The previous code using 'sharp' with pdf-lib is an invalid approach.
          // The best solution is to pass the base64 PDF data directly to Gemini,
          // which the new code handles by skipping the sharp conversion.
        } else {
          throw new Error(`Unsupported file type: ${mimeType}`);
        }
      } catch (error) {
        console.error('File conversion error:', error);
        // Push a structured error to the results array
        extractedInvoices.push({ error: `File conversion failed: ${error.message}` });
        return; // Skip this file and move to the next one
      }

      // --- Call the AI with retry logic ---
      let result;
      const maxRetries = 3;
      let retries = 0;
      
      while (retries < maxRetries) {
        try {
          result = await model.generateContent({
              contents: [{
                  parts: [
                      { text: prompt },
                      imagePart
                  ]
              }],
              generationConfig: {
                  responseMimeType: "application/json",
                  responseSchema: {
                      type: "OBJECT",
                      properties: {
                          "invoiceNumber": { "type": "STRING", "nullable": true },
                          "vendorName": { "type": "STRING", "nullable": true },
                          "invoiceDate": { "type": "STRING", "nullable": true },
                          "dueDate": { "type": "STRING", "nullable": true },
                          "totalAmount": { "type": "NUMBER", "nullable": true },
                          "currency": { "type": "STRING", "nullable": true },
                          "lineItems": {
                              "type": "ARRAY",
                              "items": {
                                  "type": "OBJECT",
                                  "properties": {
                                      "product": { "type": "STRING", "nullable": true },
                                      "quantity": { "type": "NUMBER", "nullable": true },
                                      "unitPrice": { "type": "NUMBER", "nullable": true },
                                      "totalPrice": { "type": "NUMBER", "nullable": true }
                                  }
                              }
                          }
                      }
                  }
              }
          });
          
          if (result?.candidates?.[0]?.content?.parts?.[0]?.text) {
            break;
          }
        } catch (error) {
          console.error(`AI call failed (Retry ${retries + 1}/${maxRetries}):`, error.message);
        }
        
        retries++;
        if (retries < maxRetries) {
          const delay = Math.pow(2, retries) * 1000;
          await sleep(delay);
        }
      }

      // Final check after retries
      const extractedDataPart = result?.candidates?.[0]?.content?.parts?.[0]?.text;
      
      if (!extractedDataPart) {
        console.error('Final AI attempt failed.');
        extractedInvoices.push({ error: 'AI extraction failed after multiple retries.' });
        return;
      }
      
      try {
        const extractedData = JSON.parse(extractedDataPart);
        extractedInvoices.push(extractedData);
      } catch (parseError) {
        console.error('JSON parsing error after AI response:', parseError);
        extractedInvoices.push({ error: 'AI returned a response that could not be parsed.' });
      }
    }));

    return response.status(200).json({ invoices: extractedInvoices });
=======

    const extractedInvoices = [];

    // Process all PDFs in parallel with Promise.all
    await Promise.all(files.map(async ({ imageData, mimeType }) => {
      if (mimeType !== 'application/pdf') {
        throw new Error('Only PDFs are supported.');
      }

      // Convert first page PDF -> PNG
      const pdfBytes = Buffer.from(imageData, 'base64');
      const pdfDoc = await PDFDocument.load(pdfBytes);
      const singlePagePdf = await PDFDocument.create();
      const [copiedPage] = await singlePagePdf.copyPages(pdfDoc, [0]);
      singlePagePdf.addPage(copiedPage);
      const singlePagePdfBytes = await singlePagePdf.save();

      const pngBuffer = await sharp(Buffer.from(singlePagePdfBytes))
        .png()
        .resize({ width: 1200 }) // adjust resolution as needed
        .toBuffer();

      const pngBase64 = pngBuffer.toString('base64');

      // Prepare prompt + image for Gemini
      const imagePart = {
        inlineData: {
          data: pngBase64,
          mimeType: 'image/png'
        }
      };

      // AI call with retries (simplified for brevity)
      let aiResponse;
      let retries = 0;
      const maxRetries = 3;
      while (retries < maxRetries) {
        try {
          const result = await model.generateContent({
            contents: [{ parts: [{ text: prompt }, imagePart] }],
            generationConfig: {
              responseMimeType: "application/json",
              responseSchema: {
                type: "OBJECT",
                properties: {
                  invoiceNumber: { type: "STRING", nullable: true },
                  vendorName: { type: "STRING", nullable: true },
                  invoiceDate: { type: "STRING", nullable: true },
                  dueDate: { type: "STRING", nullable: true },
                  totalAmount: { type: "NUMBER", nullable: true },
                  currency: { type: "STRING", nullable: true },
                  lineItems: {
                    type: "ARRAY",
                    items: {
                      type: "OBJECT",
                      properties: {
                        product: { type: "STRING", nullable: true },
                        quantity: { type: "NUMBER", nullable: true },
                        unitPrice: { type: "NUMBER", nullable: true },
                        totalPrice: { type: "NUMBER", nullable: true }
                      }
                    }
                  }
                }
              }
            }
          });

          const extractedText = result?.candidates?.[0]?.content?.parts?.[0]?.text;
          if (extractedText) {
            aiResponse = JSON.parse(extractedText);
            break;
          }
        } catch (e) {
          retries++;
          await new Promise(r => setTimeout(r, 2 ** retries * 1000));
        }
      }

      if (!aiResponse) throw new Error('AI extraction failed after retries.');

      extractedInvoices.push(aiResponse);
    }));

    // --- Convert extractedInvoices array to CSV and Excel ---

    // Flatten line items for CSV: one line per item + invoice info
    const csvRecords = [];
    extractedInvoices.forEach(inv => {
      if (inv.lineItems && inv.lineItems.length > 0) {
        inv.lineItems.forEach(item => {
          csvRecords.push({
            invoiceNumber: inv.invoiceNumber,
            vendorName: inv.vendorName,
            invoiceDate: inv.invoiceDate,
            dueDate: inv.dueDate,
            totalAmount: inv.totalAmount,
            currency: inv.currency,
            product: item.product,
            quantity: item.quantity,
            unitPrice: item.unitPrice,
            totalPrice: item.totalPrice
          });
        });
      } else {
        csvRecords.push({
          invoiceNumber: inv.invoiceNumber,
          vendorName: inv.vendorName,
          invoiceDate: inv.invoiceDate,
          dueDate: inv.dueDate,
          totalAmount: inv.totalAmount,
          currency: inv.currency,
          product: null,
          quantity: null,
          unitPrice: null,
          totalPrice: null
        });
      }
    });

    // CSV conversion
    const json2csvParser = new Parser();
    const csvData = json2csvParser.parse(csvRecords);

    // Excel conversion using ExcelJS
    const workbook = new ExcelJS.Workbook();
    const worksheet = workbook.addWorksheet('Invoices');

    worksheet.columns = Object.keys(csvRecords[0] || {}).map(key => ({ header: key, key }));
    csvRecords.forEach(record => worksheet.addRow(record));

    const excelBuffer = await workbook.xlsx.writeBuffer();
>>>>>>> 9b5f4d53

    // TODO: Upload to Google Sheets (requires auth setup)
    // Here is a simplified example outline:
    /*
    const auth = new google.auth.GoogleAuth({
      scopes: ['https://www.googleapis.com/auth/spreadsheets']
    });
    const sheets = google.sheets({ version: 'v4', auth: await auth.getClient() });
    await sheets.spreadsheets.values.update({
      spreadsheetId: 'your-sheet-id',
      range: 'Sheet1!A1',
      valueInputOption: 'RAW',
      resource: { values: csvRecords.map(r => Object.values(r)) }
    });
    */

    // Respond with CSV and Excel buffers base64 encoded (or save & provide links)
    res.status(200).json({
      invoices: extractedInvoices,
      csv: Buffer.from(csvData).toString('base64'),
      excel: excelBuffer.toString('base64')
    });

  } catch (err) {
    console.error('Error processing invoices:', err);
    res.status(500).json({ error: err.message });
  }
};<|MERGE_RESOLUTION|>--- conflicted
+++ resolved
@@ -1,5 +1,14 @@
+// This file MUST be placed in the `api` directory of your project
+// to correctly handle POST requests at the `/api/extract-invoice` endpoint.
+//
+// NOTE: For Vercel deployment, your package.json must include these dependencies:
+// "dependencies": {
+//   "@google/generative-ai": "^0.24.1",
+//   "pdf-lib": "^1.17.1",
+//   "sharp": "^0.33.4"
+// }
+
 const { GoogleGenerativeAI } = require('@google/generative-ai');
-<<<<<<< HEAD
 const { PDFDocument } = require('pdf-lib');
 const sharp = require('sharp');
 
@@ -7,46 +16,44 @@
 function sleep(ms) {
     return new Promise(resolve => setTimeout(resolve, ms));
 }
-=======
-const fs = require('fs');
-const path = require('path');
-const { PDFDocument } = require('pdf-lib');
-const sharp = require('sharp');
-const { Parser } = require('json2csv');
-const ExcelJS = require('exceljs');
-const { google } = require('googleapis');
->>>>>>> 9b5f4d53
-
-module.exports = async (req, res) => {
-  // CORS and method checks (same as before)
-  // ...
+
+module.exports = async (request, response) => {
+  // Set CORS headers to allow requests from the frontend
+  response.setHeader('Access-Control-Allow-Origin', '*');
+  response.setHeader('Access-Control-Allow-Methods', 'POST, OPTIONS');
+  response.setHeader('Access-Control-Allow-Headers', 'Content-Type');
+
+  // Handle preflight OPTIONS request
+  if (request.method === 'OPTIONS') {
+    return response.status(200).end();
+  }
+
+  // Ensure the request method is POST
+  if (request.method !== 'POST') {
+    return response.status(405).json({ message: 'Method Not Allowed' });
+  }
 
   try {
-    // Parse JSON body expecting array of PDFs
-    let rawBody = '';
-    for await (const chunk of req) rawBody += chunk;
-    const parsedBody = JSON.parse(rawBody);
-    const files = parsedBody.files; // expecting: [{ imageData, mimeType }, ...]
-
-<<<<<<< HEAD
+    // Check if the API key is present in environment variables
+    const apiKey = process.env.GEMINI_API_KEY;
+    if (!apiKey) {
+      console.error('GEMINI_API_KEY not found in environment variables');
+      return response.status(500).json({ error: 'API key is not configured on the server.' });
+    }
+
     // Get the array of files from the request body
     const { files } = request.body;
     
     // Validate the request body
     if (!files || !Array.isArray(files) || files.length === 0) {
       return response.status(400).json({ error: 'Missing or invalid file array in request body.' });
-=======
-    if (!Array.isArray(files) || files.length === 0) {
-      return res.status(400).json({ error: 'No files provided or invalid format.' });
->>>>>>> 9b5f4d53
     }
 
-    const apiKey = process.env.GEMINI_API_KEY;
-    if (!apiKey) return res.status(500).json({ error: 'API key missing.' });
-
+    // Initialize the Generative AI model
     const genAI = new GoogleGenerativeAI(apiKey);
     const model = genAI.getGenerativeModel({ model: 'gemini-1.5-flash' });
 
+    // Define the prompt for the AI model
     const prompt = `You are an expert invoice data extraction system. Analyze this invoice image and extract the following information in JSON format:
 
 {
@@ -72,7 +79,6 @@
 3. Parse all monetary values as numbers.
 4. Ensure dates are in YYYY-MM-DD format.
 5. Extract only the invoice details, nothing else.`;
-<<<<<<< HEAD
     
     const extractedInvoices = [];
 
@@ -201,165 +207,12 @@
     }));
 
     return response.status(200).json({ invoices: extractedInvoices });
-=======
-
-    const extractedInvoices = [];
-
-    // Process all PDFs in parallel with Promise.all
-    await Promise.all(files.map(async ({ imageData, mimeType }) => {
-      if (mimeType !== 'application/pdf') {
-        throw new Error('Only PDFs are supported.');
-      }
-
-      // Convert first page PDF -> PNG
-      const pdfBytes = Buffer.from(imageData, 'base64');
-      const pdfDoc = await PDFDocument.load(pdfBytes);
-      const singlePagePdf = await PDFDocument.create();
-      const [copiedPage] = await singlePagePdf.copyPages(pdfDoc, [0]);
-      singlePagePdf.addPage(copiedPage);
-      const singlePagePdfBytes = await singlePagePdf.save();
-
-      const pngBuffer = await sharp(Buffer.from(singlePagePdfBytes))
-        .png()
-        .resize({ width: 1200 }) // adjust resolution as needed
-        .toBuffer();
-
-      const pngBase64 = pngBuffer.toString('base64');
-
-      // Prepare prompt + image for Gemini
-      const imagePart = {
-        inlineData: {
-          data: pngBase64,
-          mimeType: 'image/png'
-        }
-      };
-
-      // AI call with retries (simplified for brevity)
-      let aiResponse;
-      let retries = 0;
-      const maxRetries = 3;
-      while (retries < maxRetries) {
-        try {
-          const result = await model.generateContent({
-            contents: [{ parts: [{ text: prompt }, imagePart] }],
-            generationConfig: {
-              responseMimeType: "application/json",
-              responseSchema: {
-                type: "OBJECT",
-                properties: {
-                  invoiceNumber: { type: "STRING", nullable: true },
-                  vendorName: { type: "STRING", nullable: true },
-                  invoiceDate: { type: "STRING", nullable: true },
-                  dueDate: { type: "STRING", nullable: true },
-                  totalAmount: { type: "NUMBER", nullable: true },
-                  currency: { type: "STRING", nullable: true },
-                  lineItems: {
-                    type: "ARRAY",
-                    items: {
-                      type: "OBJECT",
-                      properties: {
-                        product: { type: "STRING", nullable: true },
-                        quantity: { type: "NUMBER", nullable: true },
-                        unitPrice: { type: "NUMBER", nullable: true },
-                        totalPrice: { type: "NUMBER", nullable: true }
-                      }
-                    }
-                  }
-                }
-              }
-            }
-          });
-
-          const extractedText = result?.candidates?.[0]?.content?.parts?.[0]?.text;
-          if (extractedText) {
-            aiResponse = JSON.parse(extractedText);
-            break;
-          }
-        } catch (e) {
-          retries++;
-          await new Promise(r => setTimeout(r, 2 ** retries * 1000));
-        }
-      }
-
-      if (!aiResponse) throw new Error('AI extraction failed after retries.');
-
-      extractedInvoices.push(aiResponse);
-    }));
-
-    // --- Convert extractedInvoices array to CSV and Excel ---
-
-    // Flatten line items for CSV: one line per item + invoice info
-    const csvRecords = [];
-    extractedInvoices.forEach(inv => {
-      if (inv.lineItems && inv.lineItems.length > 0) {
-        inv.lineItems.forEach(item => {
-          csvRecords.push({
-            invoiceNumber: inv.invoiceNumber,
-            vendorName: inv.vendorName,
-            invoiceDate: inv.invoiceDate,
-            dueDate: inv.dueDate,
-            totalAmount: inv.totalAmount,
-            currency: inv.currency,
-            product: item.product,
-            quantity: item.quantity,
-            unitPrice: item.unitPrice,
-            totalPrice: item.totalPrice
-          });
-        });
-      } else {
-        csvRecords.push({
-          invoiceNumber: inv.invoiceNumber,
-          vendorName: inv.vendorName,
-          invoiceDate: inv.invoiceDate,
-          dueDate: inv.dueDate,
-          totalAmount: inv.totalAmount,
-          currency: inv.currency,
-          product: null,
-          quantity: null,
-          unitPrice: null,
-          totalPrice: null
-        });
-      }
+
+  } catch (error) {
+    console.error('Error in serverless function:', error);
+    return response.status(500).json({
+      error: 'Failed to process invoice.',
+      details: error.message
     });
-
-    // CSV conversion
-    const json2csvParser = new Parser();
-    const csvData = json2csvParser.parse(csvRecords);
-
-    // Excel conversion using ExcelJS
-    const workbook = new ExcelJS.Workbook();
-    const worksheet = workbook.addWorksheet('Invoices');
-
-    worksheet.columns = Object.keys(csvRecords[0] || {}).map(key => ({ header: key, key }));
-    csvRecords.forEach(record => worksheet.addRow(record));
-
-    const excelBuffer = await workbook.xlsx.writeBuffer();
->>>>>>> 9b5f4d53
-
-    // TODO: Upload to Google Sheets (requires auth setup)
-    // Here is a simplified example outline:
-    /*
-    const auth = new google.auth.GoogleAuth({
-      scopes: ['https://www.googleapis.com/auth/spreadsheets']
-    });
-    const sheets = google.sheets({ version: 'v4', auth: await auth.getClient() });
-    await sheets.spreadsheets.values.update({
-      spreadsheetId: 'your-sheet-id',
-      range: 'Sheet1!A1',
-      valueInputOption: 'RAW',
-      resource: { values: csvRecords.map(r => Object.values(r)) }
-    });
-    */
-
-    // Respond with CSV and Excel buffers base64 encoded (or save & provide links)
-    res.status(200).json({
-      invoices: extractedInvoices,
-      csv: Buffer.from(csvData).toString('base64'),
-      excel: excelBuffer.toString('base64')
-    });
-
-  } catch (err) {
-    console.error('Error processing invoices:', err);
-    res.status(500).json({ error: err.message });
   }
-};+};
